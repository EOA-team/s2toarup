--- conflicted
+++ resolved
@@ -6,16 +6,13 @@
 import matplotlib
 import pandas as pd
 import numpy as np
-import xarray as xr
 
 from pathlib import Path
 from datetime import date
 from typing import Tuple
 from typing import List
-from typing import Optional
 from typing import Dict
 from copy import deepcopy
-from scipy.stats import truncnorm
 import geopandas as gpd
 import matplotlib.pyplot as plt
 
@@ -374,296 +371,6 @@
         fig.savefig(out_dir.joinpath(fname), dpi=300, bbox_inches='tight')
         plt.close(fig)
 
-<<<<<<< HEAD
-=======
-def vegetation_time_series_scenarios(
-        ts_stack_dict: Dict[date, Sentinel2],
-        file_df: pd.DataFrame,
-        n_scenarios: int,
-        out_dir_scenarios: Path,
-        vi_name: str,
-        sample_points: Path,
-        minval: float,
-        maxval: float,
-        fully_correlated: Optional[bool] = False
-    ) -> None:
-    """
-    Generates the vegetation time series scenarios applying the uncertainty
-    in the vegetation parameter/indices. The time series are processed in a
-    similar manner TIMESAT does, using the ``Phenolopy`` package.
-
-    To ensure the time series results are meaningful, pixel time series are
-    extracted for a selected number of point features specified
-    by an ESRI shapefile of point features containing information about the
-    underlying crop type. A CSV file containing the extracted pixel time series
-    (original data + smoothed time series from scenarios) is written to
-    ``out_dir_scenarios``.
-
-    :param ts_stack_dict:
-        dictionary with ``SatDataHandler`` instances holding the vegetation parameter
-        as one band and its uncertainty as another band per scene date
-    :param file_df:
-        pandas dataframe with links to the original files (parameter values + uncertainty)
-        for carrying out the reference run
-    :param n_scenarios:
-        number of scenarios to generate
-    :param out_dir_scenarios:
-        directory where to save the results of the scenario runs to
-    :param vi_name:
-        name of the vegetation parameter/index
-    :param dates:
-        list of dates. Must equal the length of the ``ts_stack_list``. Is used
-        to assign a date to each handler to construct the time series.
-    :param sample_points:
-        shapefile with points to use for time series pixels samples. The extracted
-        time series are plotted and saved to a sub-directory called 'pixel_plots'
-    :param minval:
-        minimum allowed parameter value
-    :param maxval:
-        maximum allowed parameter value
-    :param fully_correlated:
-        if False assumes that the single scenes are complete uncorrelated (def); if True
-        assumes that the scenes are fully correlated
-    """
-
-    # get coordinates for xarray dataset
-    coords = ts_stack_dict[list(ts_stack_dict.keys())[0]][vi_name].coordinates
-    dates = ts_stack_dict.keys()
-    dates_np = [np.datetime64(x) for x in dates]
-    coords.update({'time': dates_np})
-
-    # add stack atttributes for xarray dataset
-    attrs = {}
-    crs = ts_stack_dict[list(ts_stack_dict.keys())[0]][vi_name].crs
-    attrs['crs'] = crs
-    attrs['transform'] = tuple(
-        ts_stack_dict[list(ts_stack_dict.keys())[0]][vi_name].geo_info.as_affine()
-    )
-
-    # calculate the x and y array indices required to extract the pixel values
-    # at the sample locations from the array holding the smoothed vegetation
-    gdf_points = gpd.read_file(sample_points)
-    gdf_points['x'] = gdf_points.geometry.x
-    gdf_points['y'] = gdf_points.geometry.y
-
-    # map the coordinates to array indices
-    def find_nearest_array_index(array, value):
-        return np.abs(array - value).argmin()
-    # get column (x) indices
-    gdf_points['col'] = gdf_points['x'].apply(
-        lambda x, coords=coords, find_nearest_array_index=find_nearest_array_index:
-        find_nearest_array_index(coords['x'], x)
-    )
-    # get row (y) indices
-    gdf_points['row'] = gdf_points['y'].apply(
-        lambda y, coords=coords, find_nearest_array_index=find_nearest_array_index:
-        find_nearest_array_index(coords['y'], y)
-    )
-
-    # loop over the scenarios. In each scenario run generate a xarray containing vegetation
-    # index/parameter samples order by date (i.e., the xarray dataset is 3-dimensional: x,y,time)
-    # save the calculated Pheno-metrics by the end of each scenario run to a raster file
-    orig_ts_list = []
-    for scenario in range(n_scenarios):
-
-        logger.info(f'Running scenario ({scenario+1}/{n_scenarios})')
-        # add vegetation samples to 3d numpy array and pass it to xarray dataset
-        sample_list = []
-        gdf_list = []
-        for _date in list(dates):
-            vi_data = ts_stack_dict[_date].get_values([vi_name])
-            vi_unc = ts_stack_dict[_date].get_values([f'{vi_name}_unc'])
-
-            # sample the test points
-            # sample original pixel (SCL classes have been masked) values only in first scenario run
-            if scenario == 0:
-                
-                vegpar_file = file_df[file_df.date == _date]['filename_veg_par_scl'].iloc[0]
-                gdf_sample_data = RasterCollection.read_pixels(
-                    vector_features=sample_points,
-                    fpath_raster=vegpar_file,
-                    band_names_src=[vi_name]
-                )
-                colnames = list(gdf_sample_data.columns)
-                if None in colnames:
-                    colnames[colnames.index(None)] = vi_name
-                gdf_sample_data.columns = colnames
-                
-                vegpar_unc = file_df[file_df.date == _date]['filename_unc_scl'].iloc[0]
-                gdf_sample_unc = RasterCollection.read_pixels(
-                    vector_features=sample_points,
-                    fpath_raster=vegpar_unc,
-                    band_names_src=[f'{vi_name}_unc']
-                )
-                gdf_sample_unc.rename({f'{vi_name}_unc': 'unc'}, axis=1, inplace=True)
-
-                # join the data frames
-                gdf = pd.merge(
-                    gdf_sample_data[['id', 'crop_type', 'geometry', vi_name]],
-                    gdf_sample_unc[['id', 'unc']],
-                    on='id'
-                )
-                gdf['date'] = _date
-
-                # join row and column
-                gdf_joined = pd.merge(
-                    gdf,
-                    gdf_points[['id', 'row', 'col']],
-                    on='id'
-                )
-
-                gdf_list.append(gdf_joined)
-
-                # append original raster data to stack once
-                orig_ts_list.append(vi_data)
-
-            # get samples from uncertainty distribution and add it to the vi_data
-            # (can be done directly because we deal with absolute uncertainties)
-            # TODO: implement also fully correlated case here
-            if fully_correlated:
-                pass
-            else:
-                samples = np.random.normal(
-                    loc=0,
-                    scale=vi_unc[0,:,:],
-                    size=vi_data.shape[1::]
-                )
-                
-            samples += vi_data[0,:,:]
-            samples[samples < minval] = minval
-            samples[samples > maxval] = maxval
-            sample_list.append(samples)
-
-        # create the 3d numpy array to pass as xarray dataset
-        stack = {'veg_index': tuple([('time', 'y','x'), np.stack(sample_list)])}
-
-        # create stack for the reference run and the pixel time series of the reference
-        # data (do it in the first iteration only to avoid overwritten the data again and
-        # again)
-        if scenario == 0:
-            orig_stack = {'veg_index': tuple([('time', 'y','x'), np.stack(orig_ts_list)])}
-            gdf = pd.concat(gdf_list)
-
-        # construct xarray dataset for the scenario run
-        try:
-            xds = xr.Dataset(
-                stack,
-                coords=coords,
-                attrs=attrs
-            )
-            res = _calc_pheno_metrics(xds)
-            pheno_ds = res['pheno_metrics'] # pheno metric results
-            ds = res['ds'] # smoothed time series values
-        except Exception as e:
-            logger.error(f'Error in scenario ({scenario+1}/{n_scenarios}): {e}')
-
-        # get the smoothed time series values from the dataset at the sample locations
-        # unfortunately, there seems to be no ready-to-use solution
-        unique_points = gdf[gdf.date == gdf.date.unique()[0]][['id', 'row', 'col']]
-
-        scenario_col = f'{vi_name}_{scenario+1}'
-        # time series values
-        gdf[scenario_col] = np.empty(gdf.shape[0])
-
-        # loop over sample points and add them as new entries to the dataframe
-        for _, unique_point in unique_points.iterrows():
-            # get time series values
-            ts_values = ds[dict(x=[unique_point.col], y=[unique_point.row])]['veg_index'].data
-            gdf.loc[
-                (gdf.row == unique_point.row) & (gdf.col == unique_point.col) & (gdf.id == unique_point.id),
-                scenario_col
-            ] = ts_values[0,0,:]
-
-        # do the same for the reference run
-        if scenario == 0:
-            try:
-                xds_ref = xr.Dataset(
-                    orig_stack,
-                    coords=coords,
-                    attrs=attrs
-                )
-                res_ref = _calc_pheno_metrics(xds_ref)
-                pheno_ds_ref = res_ref['pheno_metrics'] # pheno metric results
-                ds_ref = res_ref['ds'] # smoothed time series values
-            except Exception as e:
-                logger.error(f'Error in reference run: {e}')
-
-            ref_col = f'{vi_name}_ts_sm'
-            gdf[ref_col] = np.empty(gdf.shape[0])
-            # loop over sample points and add them as new entries to the dataframe
-            for _, unique_point in unique_points.iterrows():
-                ts_values = ds_ref[dict(x=[unique_point.col], y=[unique_point.row])]['veg_index'].data
-                gdf.loc[
-                    (gdf.row == unique_point.row) & (gdf.col == unique_point.col) & (gdf.id == unique_point.id),
-                    ref_col
-                ] = ts_values[0,0,:]
-
-        # save to raster files using the SatDataHandler object since it has the full geoinformation
-        # available
-        pheno_handler = deepcopy(ts_stack_dict[list(ts_stack_dict.keys())[0]])
-        pheno_metrics = [
-            'sos_values', 'sos_times', 'pos_values', 'pos_times', 'eos_values', 'eos_times'
-        ]
-
-        out_dir_scenario = out_dir_scenarios.joinpath(str(scenario+1))
-        if not out_dir_scenario.exists():
-            out_dir_scenario.mkdir()
-        out_file = out_dir_scenario.joinpath('pheno_metrics.tif')
-
-        for pheno_metric in pheno_metrics:
-            pheno_handler.add_band(
-                band_constructor=Band,
-                band_name=pheno_metric,
-                values=eval(f'pheno_ds.{pheno_metric}.data'),
-                geo_info=pheno_handler[vi_name].geo_info
-            )
-
-        # remove "template" files
-        bands_to_drop = [vi_name, f'{vi_name}_unc']
-        for band_to_drop in bands_to_drop:
-            pheno_handler.drop_band(band_to_drop, inplace=True)
-
-        # save to geoTiff
-        pheno_handler.write_bands(out_file)
-
-        # write original data
-        if scenario == 0:
-            pheno_handler = None
-            pheno_handler = deepcopy(ts_stack_dict[list(ts_stack_dict.keys())[0]])
-        
-            out_dir_scenario = out_dir_scenarios.joinpath('reference')
-            if not out_dir_scenario.exists():
-                out_dir_scenario.mkdir()
-            out_file = out_dir_scenario.joinpath('pheno_metrics.tif')
-
-            for pheno_metric in pheno_metrics:
-                pheno_handler.add_band(
-                    band_name=pheno_metric,
-                    band_data=eval(f'pheno_ds_ref.{pheno_metric}.data'),
-                    snap_band=vi_name
-                )
-
-            # remove "template" files
-            bands_to_drop = [vi_name, f'{vi_name}_unc']
-            for band_to_drop in bands_to_drop:
-                pheno_handler.drop_band(band_to_drop)
-
-            # save to geoTiff
-            pheno_handler.write_bands(out_file)
-
-        logger.info(f'Finished scenario ({scenario+1}/{n_scenarios})')
-
-    # save sample points to CSV (can be used for analyzing pixel time series)
-    fname_csv = out_dir_scenarios.joinpath(
-        f'{vi_name}_{sample_points.name}_pixel_time_series.csv'
-    )
-    gdf['date'] = gdf['date'].apply(lambda x: x.strftime('%Y-%m-%d'))
-    gdf['x'] = gdf.geometry.x
-    gdf['y'] = gdf.geometry.y
-    gdf.drop('geometry', axis=1, inplace=True)
-    gdf.to_csv(fname_csv, index=False)
-
->>>>>>> 695f6eba
 
 def main(
         vi_dir: Path,
@@ -672,8 +379,7 @@
         vi_name: str,
         sample_polygons: Path,
         ymin: float,
-        ymax: float,
-        fully_correlated: Optional[bool] = False
+        ymax: float
     ):
     """
     main executable function of this module generating the time series plots
@@ -695,7 +401,6 @@
         vi_name=vi_name,
         parcels=sample_polygons
     )
-<<<<<<< HEAD
     
     # check uncertainty in different crop types over time
     extract_uncertainty_crops(
@@ -704,49 +409,19 @@
         out_dir=out_dir_scenarios,
         vi_name=vi_name,
     )
-=======
-    #
-    # # check uncertainty in different crop types over time
-    # extract_uncertainty_crops(
-    #     file_df=file_df,
-    #     ts_stack_dict=ts_stack_dict,
-    #     out_dir=out_dir_scenarios,
-    #     vi_name=vi_name,
-    # )
->>>>>>> 695f6eba
-
-    # # visualize it
-    # fname_csv = out_dir_scenarios.joinpath(
-    #     f'{vi_name}_crops.csv'
-    # )
-    # plot_uncertainty_tim_series(
-    #     sample_polygons=sample_polygons,
-    #     vi_data_fpath=fname_csv,
-    #     out_dir=out_dir_scenarios,
-    #     ymin=ymin,
-    #     ymax=ymax
-    # )
-
-<<<<<<< HEAD
-=======
-    # actual phenological metrics scenarios
-    if fully_correlated:
-        out_dir_scenarios_c = out_dir_scenarios.joinpath('correlated')
-    else:
-        out_dir_scenarios_c = out_dir_scenarios.joinpath('uncorrelated')
-    vegetation_time_series_scenarios(
-        ts_stack_dict=ts_stack_dict,
-        file_df=file_df,
-        n_scenarios=n_scenarios,
-        out_dir_scenarios=out_dir_scenarios_c,
-        vi_name=vi_name,
-        sample_points=sample_points,
-        minval=ymin,
-        maxval=ymax
-    )
-
-
->>>>>>> 695f6eba
+
+    # visualize it
+    fname_csv = out_dir_scenarios.joinpath(
+        f'{vi_name}_crops.csv'
+    )
+    plot_uncertainty_tim_series(
+        sample_polygons=sample_polygons,
+        vi_data_fpath=fname_csv,
+        out_dir=out_dir_scenarios,
+        ymin=ymin,
+        ymax=ymax
+    )
+
 if __name__ == '__main__':
     # original Sentinel-2 scenes with vegetation indices
     vi_dir = Path(
@@ -775,9 +450,6 @@
     if not out_dir_scenarios.exists():
         out_dir_scenarios.mkdir()
 
-    # number of scenarios to generate
-    n_scenarios = 1000
-
     for vi_name in vi_names:
 
         out_dir_scenarios_vi = out_dir_scenarios.joinpath(vi_name)
@@ -788,7 +460,6 @@
             vi_dir=vi_dir,
             uncertainty_analysis_dir=uncertainty_analysis_dir,
             out_dir_scenarios=out_dir_scenarios_vi,
-            n_scenarios=n_scenarios,
             vi_name=vi_name,
             sample_polygons=sample_polygons,
             ymin=ymins[vi_name],
